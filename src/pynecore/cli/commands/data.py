from typing import TYPE_CHECKING
from pathlib import Path
from enum import Enum
from datetime import datetime, timedelta, UTC

from typer import Typer, Option, Argument, Exit, secho, colors, confirm

from rich import print as rprint
from rich.console import Console
from rich.progress import (Progress, SpinnerColumn, TextColumn, BarColumn,
                           TimeElapsedColumn, TimeRemainingColumn)

from ..app import app, app_state
from ...providers import available_providers
from ...providers.provider import Provider
from ...lib.timeframe import in_seconds
from ...core.data_converter import DataConverter

from ...utils.rich.date_column import DateColumn
from pynecore.core.ohlcv_file import OHLCVReader

__all__ = []

app_data = Typer(help="OHLCV related commands")
app.add_typer(app_data, name="data")

# Create an enum from it
AvailableProvidersEnum = Enum('Provider', {name.upper(): name.lower() for name in available_providers})

<<<<<<< HEAD

# TV-compatible timeframe validation function
def validate_timeframe(value: str) -> str:
    """Validate TV-compatible timeframe string.
    
    :param value: Timeframe string to validate
    :return: Validated timeframe string
    :raises ValueError: If timeframe is invalid
    """
    if value.upper() == 'AUTO':
        return value.upper()

    try:
        # Test if it's a valid TV timeframe by trying to convert to seconds
        in_seconds(value)
        return value
    except (ValueError, AssertionError):
        # Fallback to common timeframes for validation
        valid_timeframes = ['1', '2', '3', '5', '10', '15', '30', '45', '60', '120', '180', '240', '360', '480', '720',
                            '1D', '1W', '1M', '1S', '2S', '5S', '10S', '15S', '30S', 'AUTO']
        if value in valid_timeframes:
            return value
        raise ValueError(
            f"Invalid timeframe: {value}. Must be a valid TradingView timeframe (e.g., '1', '5S', '1D', '1W') or 'AUTO'")

=======
# Available intervals (The same fmt as described in timeframe.period)
TimeframeEnum = Enum('Timeframe', {name: name for name in ('1', '5', '15', '30', '60', '120', '240', '1D', '1W')})
>>>>>>> 7e80d174

# Trick to avoid type checking errors
DateOrDays = datetime if TYPE_CHECKING else str


def parse_date_or_days(value: str) -> datetime | str:
    """
    Parse a date or a number of days
    """
    if value == 'continue':
        return value
    if not value:
        return datetime.now(UTC).replace(second=0, microsecond=0)
    try:
        # Is it a date?
        return datetime.fromisoformat(str(value))
    except ValueError:
        try:
            # Not a date, maybe it's a number of days
            days = int(value)
            if days < 0:
                secho("Error: Days cannot be negative", err=True, fg=colors.RED)
                raise Exit(1)
            return (datetime.now(UTC) - timedelta(days=days)).replace(second=0, microsecond=0)
        except ValueError:
            secho(f"Error: Invalid date fmt or days number: {value}", err=True, fg=colors.RED)
            raise Exit(1)


@app_data.command()
def download(
        provider: AvailableProvidersEnum = Argument(..., case_sensitive=False, show_default=False,  # type: ignore
                                                    help="Data provider"),
        symbol: str | None = Option(None, '--symbol', '-s', show_default=False,
                                    help="Symbol (e.g. BYBIT:BTC/USDT:USDT)"),
        list_symbols: bool = Option(False, '--list-symbols', '-ls',
                                    help="List available symbols of the provider"),
        timeframe: str = Option('1D', '--timeframe', '-tf', callback=validate_timeframe,
                                help="Timeframe in TradingView format (e.g., '1', '5S', '1D', '1W')"),
        time_from: DateOrDays = Option("continue", '--from', '-f',  # type: ignore
                                       callback=parse_date_or_days, formats=[],
                                       metavar="[%Y-%m-%d|%Y-%m-%d %H:%M:%S|NUMBER]|continue",
                                       help="Start date or days back from now, or 'continue' to resume last download,"
                                            " or one year if no data"),
        time_to: DateOrDays = Option(datetime.now(UTC).replace(second=0, microsecond=0), '--to', '-t',  # type: ignore
                                     callback=parse_date_or_days, formats=[],
                                     metavar="[%Y-%m-%d|%Y-%m-%d %H:%M:%S|NUMBER]",
                                     help="End date or days from start date"),
        show_info: bool = Option(False, '--symbol-info', '-si', help="Show symbol info"),
        force_save_info: bool = Option(False, '--force-save-info', '-fi', help="Force save symbol info"),
        truncate: bool = Option(False, '--truncate', '-tr',
                                help="Truncate file before downloading, all data will be lost"),
):
    """
    Download historical OHLCV data
    """
    # Import provider module from
    provider_module = __import__(f"pynecore.providers.{provider.value}", fromlist=[''])
    provider_class = getattr(provider_module, [p for p in dir(provider_module) if p.endswith('Provider')][0])

    try:
        # If list_symbols is True, we show the available symbols then exit
        if list_symbols:
            with Progress(SpinnerColumn(), TextColumn("{task.description}"), transient=True) as progress:
                progress.add_task(description="Fetching market data...", total=None)
                provider_instance: Provider = provider_class(symbol=symbol, config_dir=app_state.config_dir)
                symbols = provider_instance.get_list_of_symbols()
            with (console := Console()).pager():
                for s in symbols:
                    console.print(s)
            return

        if not symbol:
            secho("Error: Symbol is required!", err=True, fg=colors.RED)
            raise Exit(1)

        # Create provider instance
        provider_instance: Provider = provider_class(symbol=symbol, timeframe=timeframe,
                                                     ohlv_dir=app_state.data_dir)

        # Download symbol info if not exists
        if force_save_info or not provider_instance.is_symbol_info_exists():
            with Progress(SpinnerColumn(finished_text="[green]✓"), TextColumn("{task.description}")) as progress:
                # Get symbol info task
                task = progress.add_task(description="Fetching symbol info...", total=1)
                sym_info = provider_instance.get_symbol_info(force_update=force_save_info)

                # Complete task
                progress.update(task, completed=1)

                # Print symbol info
                if show_info:
                    rprint(sym_info)
        else:  # We have symbol info, just show it
            sym_info = provider_instance.get_symbol_info()
            if show_info:
                rprint(sym_info)

        # Open the OHLCV file and start downloading
        with provider_instance as ohlcv_writer:
            # Truncate file if overwrite is True
            if truncate:
                ohlcv_writer.seek(0)
                ohlcv_writer.truncate()

            # If the start date is "continue" (default), we resume from the last download
            if time_from == "continue":
                if ohlcv_writer.end_timestamp:  # Resume from last download
                    time_from = datetime.fromtimestamp(ohlcv_writer.end_timestamp, UTC)
                    # We need to add one interval to the start date to avoid downloading the same data
                    time_from += timedelta(seconds=ohlcv_writer.interval)
                else:  # No data, download one year as default
                    time_from = datetime.now(UTC) - timedelta(days=365)

            # We need to remove timezone info
            time_from = time_from.replace(tzinfo=None)
            time_to = time_to.replace(tzinfo=None)

            # We cannot download data from the future otherwise it would take very long
            if time_to > datetime.now(UTC).replace(tzinfo=None):
                time_to = datetime.now(UTC).replace(tzinfo=None)

            # Check time range
            if time_to < time_from:
                secho("Error: End date (to) must be greater than start date (from)!", err=True, fg=colors.RED)
                raise Exit(1)

            # If the start date is before the start of the existing file, we truncate the file
            if ohlcv_writer.start_timestamp:
                if time_from < ohlcv_writer.start_datetime.replace(tzinfo=None):
                    secho(f"The start date (from: {time_from}) is before the start of the "
                          f"existing file ({ohlcv_writer.start_datetime.replace(tzinfo=None)}).\n"
                          f"If you continue, the file will be truncated.",
                          fg=colors.YELLOW)
                    confirm("Do you want to continue?", abort=True)
                    # Truncate file
                    ohlcv_writer.seek(0)
                    ohlcv_writer.truncate()

            total_seconds = int((time_to - time_from).total_seconds())

            # Get OHLCV data
            with Progress(
                    SpinnerColumn(finished_text="[green]✓"),
                    TextColumn("{task.description}"),
                    DateColumn(time_from),
                    BarColumn(),
                    TimeElapsedColumn(),
                    "/",
                    TimeRemainingColumn(),
            ) as progress:
                task = progress.add_task(
                    description="Downloading OHLCV data...",
                    total=total_seconds,
                )

                def cb_progress(current_time: datetime):
                    """ Callback to update progress """
                    elapsed_seconds = int((current_time - time_from).total_seconds())
                    progress.update(task, completed=elapsed_seconds)

                # Start downloading
                provider_instance.download_ohlcv(time_from, time_to, on_progress=cb_progress)

    except (ImportError, ValueError) as e:
        secho(str(e), err=True, fg=colors.RED)
        raise Exit(2)


@app_data.command()
def convert_to(
        provider: AvailableProvidersEnum = Argument(..., case_sensitive=False, show_default=False,  # type: ignore
                                                    help="Data provider"),
        symbol: str | None = Option(None, '--symbol', '-s', show_default=False,
                                    help="Symbol (e.g. BYBIT:BTCUSDT:USDT)"),
        timeframe: str = Option('1D', '--timeframe', '-tf', callback=validate_timeframe,
                                help="Timeframe in TradingView format (e.g., '1', '5S', '1D', '1W')"),
        fmt: Enum('Format', {'csv': 'csv', 'json': 'json'}) = Option(  # noqa # type: ignore
            'csv', '--format', '-f',
            case_sensitive=False,
            help="Output format"),
        as_datetime: bool = Option(False, '--as-datetime', '-dt',
                                   help="Save timestamp as datetime instead of UNIX timestamp"),
):
    """
    Convert downloaded data from pyne's OHLCV format to another format
    """
    # Import provider module from
    provider_module = __import__(f"pynecore.providers.{provider.value}", fromlist=[''])
    provider_class = getattr(provider_module, [p for p in dir(provider_module) if p.endswith('Provider')][0])
    ohlcv_path = provider_class.get_ohlcv_path(symbol, timeframe, app_state.data_dir)

    with Progress(SpinnerColumn(finished_text="[green]✓"), TextColumn("{task.description}")) as progress:
        # Convert
        with OHLCVReader(str(ohlcv_path)) as ohlcv_reader:
            if fmt.value == 'csv':
                task = progress.add_task(description="Converting to CSV...", total=1)
                ohlcv_reader.save_to_csv(str(ohlcv_path.with_suffix('.csv')), as_datetime=as_datetime)

            elif fmt.value == 'json':
                task = progress.add_task(description="Converting to JSON...", total=1)
                ohlcv_reader.save_to_json(str(ohlcv_path.with_suffix('.json')), as_datetime=as_datetime)

            # Complete task
            progress.update(task, completed=1)


@app_data.command()
def convert_from(
        file_path: Path = Argument(..., help="Path to CSV/JSON file to convert"),
        provider: str = Option("custom", '--provider', '-p',
                               help="Data provider, can be any name"),
        symbol: str | None = Option(None, '--symbol', '-s', show_default=False,
                                    help="Symbol (default: auto-detected from filename)"),
        timeframe: str | None = Option(None, '--timeframe', '-tf',
                                       help="Timeframe (default: auto-detected from data, e.g., '1', '5S', '1D', '1W')"),
        fmt: Enum('Format', {'csv': 'csv', 'json': 'json'}) | None = Option(  # noqa # type: ignore
            None, '--fmt', '-f',
            case_sensitive=False,
            help="Input format (auto-detected from file extension if not provided)"),
        tz: str = Option('UTC', '--timezone', '-tz',
                         help="Timezone"),
):
    """
    Convert data from other sources to pyne's OHLCV format with automatic symbol detection
    """

    # Expand file path if only filename is provided (look in workdir/data)
    if len(file_path.parts) == 1:
        file_path = app_state.data_dir / file_path

    # Check if file exists
    if not file_path.exists():
        secho(f"File '{file_path}' not found!", fg=colors.RED, err=True)
        raise Exit(1)

    # Auto-detect symbol from filename if not provided
    if symbol is None:
        symbol = DataConverter.auto_detect_symbol_from_filename(file_path)

    # Use AUTO for timeframe detection from data if not provided
    if timeframe is None:
        timeframe = "AUTO"

    # Validate timeframe if provided (skip validation for AUTO)
    if timeframe is not None and timeframe.upper() != "AUTO":
        try:
            validate_timeframe(timeframe)
        except ValueError as e:
            secho(f"Invalid timeframe '{timeframe}': {e}", fg=colors.RED, err=True)
            raise Exit(1)

    # Ensure we have required parameters
    if symbol is None:
        secho(f"Error: Could not detect symbol from filename '{file_path.name}'!", fg=colors.RED, err=True)
        secho("Please provide a symbol using --symbol option or rename your file to include the symbol.",
              fg=colors.YELLOW, err=True)
        secho("Example: 'BTCUSD_1h.csv' or use '--symbol BTCUSD'", fg=colors.YELLOW, err=True)
        raise Exit(1)

    # Auto-detect format from file extension
    if fmt is None:
        file_ext = file_path.suffix[1:].lower()
        if file_ext in ['csv', 'json']:
            fmt = file_ext
        else:
            fmt = 'csv'  # Default to CSV
    else:
        fmt = fmt.value

    # Use the enhanced DataConverter for automatic conversion
    converter = DataConverter()

    try:
        with Progress(SpinnerColumn(finished_text="[green]✓"), TextColumn("{task.description}")) as progress:
            task = progress.add_task(description=f"Converting {fmt.upper() if fmt else 'CSV'} to OHLCV format...",
                                     total=1)

            # Convert timeframe to string value
            timeframe_str = "1D"  # Default
            if timeframe is not None:
                timeframe_str = str(timeframe)

            # Perform conversion with automatic TOML generation
            result = converter.convert_if_needed(
                file_path=Path(file_path),
                provider=provider,
                symbol=symbol,
                timeframe=timeframe_str,
                timezone=tz
            )

            progress.update(task, completed=1)

            # Show success message with generated files
            secho(f"✓ Converted to: {result.ohlcv_path}", fg=colors.GREEN)
            toml_path = file_path.with_suffix('.toml')
            if toml_path.exists():
                secho(f"✓ Generated symbol info: {toml_path}", fg=colors.GREEN)
                secho("⚠️  Please review the auto-generated symbol parameters in the .toml file", fg=colors.YELLOW)

    except Exception as e:
        secho(f"Error: {e}", err=True, fg=colors.RED)
        raise Exit(1)<|MERGE_RESOLUTION|>--- conflicted
+++ resolved
@@ -27,11 +27,11 @@
 # Create an enum from it
 AvailableProvidersEnum = Enum('Provider', {name.upper(): name.lower() for name in available_providers})
 
-<<<<<<< HEAD
 
 # TV-compatible timeframe validation function
 def validate_timeframe(value: str) -> str:
-    """Validate TV-compatible timeframe string.
+    """
+    Validate TV-compatible timeframe string.
     
     :param value: Timeframe string to validate
     :return: Validated timeframe string
@@ -53,10 +53,6 @@
         raise ValueError(
             f"Invalid timeframe: {value}. Must be a valid TradingView timeframe (e.g., '1', '5S', '1D', '1W') or 'AUTO'")
 
-=======
-# Available intervals (The same fmt as described in timeframe.period)
-TimeframeEnum = Enum('Timeframe', {name: name for name in ('1', '5', '15', '30', '60', '120', '240', '1D', '1W')})
->>>>>>> 7e80d174
 
 # Trick to avoid type checking errors
 DateOrDays = datetime if TYPE_CHECKING else str
